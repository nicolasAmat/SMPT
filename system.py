--- conflicted
+++ resolved
@@ -232,31 +232,17 @@
             
             Input format: .net (output of the `reduced` tool)
         """
-<<<<<<< HEAD
         for index, element in enumerate(eq):
-=======
-        self.left.append(eq.pop(0))
-        for element in eq:
->>>>>>> 7bd22720
             if element != '+':
                 if element in ['=', '<=', '>=', '<', '>']:
                     self.operator = element
                 else:
                     element = element.replace('{', '').replace('}', '').replace('#', '')
-<<<<<<< HEAD
                     self.check_variable(element, system)
                     if index == 0:
                         self.left.append(element)
                     else:
                         self.right.append(element)
-=======
-                    if not element.isnumeric():
-                        if element not in system.places and element not in system.additional_vars:
-                            system.additional_vars.append(element)
-                        if element in system.places_reduced:
-                            self.contain_reduced = True
-                    self.right.append(element)
->>>>>>> 7bd22720
 
     def check_variable(self, element, system):
         """ Check if a given element is an additional variable and a place from the reduced net.
